/*
  Copyright 2013 Statoil ASA.

  This file is part of the Open Porous Media project (OPM).

  OPM is free software: you can redistribute it and/or modify
  it under the terms of the GNU General Public License as published by
  the Free Software Foundation, either version 3 of the License, or
  (at your option) any later version.

  OPM is distributed in the hope that it will be useful,
  but WITHOUT ANY WARRANTY; without even the implied warranty of
  MERCHANTABILITY or FITNESS FOR A PARTICULAR PURPOSE.  See the
  GNU General Public License for more details.

  You should have received a copy of the GNU General Public License
  along with OPM.  If not, see <http://www.gnu.org/licenses/>.
 */

#include <set>

#include <boost/algorithm/string/join.hpp>

#include <opm/parser/eclipse/Deck/Section.hpp>
#include <opm/parser/eclipse/Deck/Deck.hpp>
#include <opm/parser/eclipse/EclipseState/Eclipse3DProperties.hpp>
#include <opm/parser/eclipse/EclipseState/EclipseState.hpp>
#include <opm/parser/eclipse/EclipseState/Grid/Box.hpp>
#include <opm/parser/eclipse/EclipseState/Grid/BoxManager.hpp>
#include <opm/parser/eclipse/EclipseState/Grid/EclipseGrid.hpp>
#include <opm/parser/eclipse/EclipseState/Grid/FaultCollection.hpp>
#include <opm/parser/eclipse/EclipseState/Grid/Fault.hpp>
#include <opm/parser/eclipse/EclipseState/Grid/MULTREGTScanner.hpp>
#include <opm/parser/eclipse/EclipseState/Grid/NNC.hpp>
#include <opm/parser/eclipse/EclipseState/Grid/SatfuncPropertyInitializers.hpp>
#include <opm/parser/eclipse/EclipseState/Grid/TransMult.hpp>
#include <opm/parser/eclipse/EclipseState/InitConfig/InitConfig.hpp>
#include <opm/parser/eclipse/EclipseState/IOConfig/IOConfig.hpp>
#include <opm/parser/eclipse/EclipseState/Schedule/ScheduleEnums.hpp>
#include <opm/parser/eclipse/EclipseState/Schedule/Schedule.hpp>
#include <opm/parser/eclipse/EclipseState/SimulationConfig/SimulationConfig.hpp>
#include <opm/parser/eclipse/EclipseState/Tables/TableManager.hpp>
#include <opm/parser/eclipse/Parser/ParserKeywords/M.hpp>
#include <opm/parser/eclipse/Units/Dimension.hpp>
#include <opm/parser/eclipse/Units/UnitSystem.hpp>
#include <opm/parser/eclipse/Parser/MessageContainer.hpp>


namespace Opm {

    EclipseState::EclipseState(std::shared_ptr<const Deck> deck, const ParseContext& parseContext) :
        m_deckUnitSystem(    deck->getActiveUnitSystem() ),
        m_parseContext(      parseContext ),
        m_tables(            *deck ),
        m_inputGrid(         std::make_shared<EclipseGrid>(deck, nullptr)),
        m_eclipseProperties( *deck, m_tables, *m_inputGrid)
    {
        // after Eclipse3DProperties has been constructed, we have complete ACTNUM info
        if (m_eclipseProperties.hasDeckIntGridProperty("ACTNUM"))
            m_inputGrid->resetACTNUM(m_eclipseProperties.getIntGridProperty("ACTNUM").getData().data());

        initIOConfig(deck);

        m_schedule = ScheduleConstPtr( new Schedule(m_parseContext ,  getInputGrid() , deck, m_ioConfig) );
        initIOConfigPostSchedule(deck);

        if (deck->hasKeyword( "TITLE" )) {
            const auto& titleKeyword = deck->getKeyword( "TITLE" );
            const auto& item = titleKeyword.getRecord( 0 ).getItem( 0 );
            std::vector<std::string> itemValue = item.getData<std::string>();
            m_title = boost::algorithm::join( itemValue, " " );
        }

        m_initConfig = std::make_shared<const InitConfig>(deck);
        m_simulationConfig = std::make_shared<const SimulationConfig>(m_parseContext, *deck,
                                                                      m_eclipseProperties);

        initTransMult();
        initFaults(deck);
        initMULTREGT(deck);
<<<<<<< HEAD
        m_nnc = std::make_shared<NNC>( deck, getEclipseGrid());

        m_messageContainer.appendMessages(m_tables.getMessageContainer());
        m_messageContainer.appendMessages(m_schedule->getMessageContainer());
        m_messageContainer.appendMessages(m_eclipseGrid->getMessageContainer());
        m_messageContainer.appendMessages(m_eclipseProperties.getMessageContainer());
=======
        m_nnc = std::make_shared<NNC>( deck, getInputGrid());
>>>>>>> 1c4e4bd3
    }

    const UnitSystem& EclipseState::getDeckUnitSystem() const {
        return m_deckUnitSystem;
    }

    EclipseGridConstPtr EclipseState::getInputGrid() const {
        return m_inputGrid;
    }

    EclipseGridPtr EclipseState::getInputGridCopy() const {
        return std::make_shared<EclipseGrid>( m_inputGrid->c_ptr() );
    }

    const Eclipse3DProperties& EclipseState::get3DProperties() const {
        return m_eclipseProperties;
    }

    const MessageContainer& EclipseState::getMessageContainer() const {
        return m_messageContainer;
    }

    
    MessageContainer& EclipseState::getMessageContainer() {
        return m_messageContainer;
    }


    const TableManager& EclipseState::getTableManager() const {
        return m_tables;
    }

    const ParseContext& EclipseState::getParseContext() const {
        return m_parseContext;
    }

    ScheduleConstPtr EclipseState::getSchedule() const {
        return m_schedule;
    }

    IOConfigConstPtr EclipseState::getIOConfigConst() const {
        return m_ioConfig;
    }

    IOConfigPtr EclipseState::getIOConfig() const {
        return m_ioConfig;
    }

    InitConfigConstPtr EclipseState::getInitConfig() const {
        return m_initConfig;
    }

    SimulationConfigConstPtr EclipseState::getSimulationConfig() const {
        return m_simulationConfig;
    }

    std::shared_ptr<const FaultCollection> EclipseState::getFaults() const {
        return m_faults;
    }

    std::shared_ptr<const TransMult> EclipseState::getTransMult() const {
        return m_transMult;
    }

    std::shared_ptr<const NNC> EclipseState::getNNC() const {
        return m_nnc;
    }

    bool EclipseState::hasNNC() const {
        return m_nnc->hasNNC();
    }

    std::string EclipseState::getTitle() const {
        return m_title;
    }

    void EclipseState::initIOConfig(DeckConstPtr deck) {
        m_ioConfig = std::make_shared<IOConfig>();
        if (Section::hasGRID(*deck)) {
            std::shared_ptr<const GRIDSection> gridSection = std::make_shared<const GRIDSection>(*deck);
            m_ioConfig->handleGridSection(gridSection);
        }
        if (Section::hasRUNSPEC(*deck)) {
            std::shared_ptr<const RUNSPECSection> runspecSection = std::make_shared<const RUNSPECSection>(*deck);
            m_ioConfig->handleRunspecSection(runspecSection);
        }
    }

    // Hmmm - would have thought this should iterate through the SCHEDULE section as well?
    void EclipseState::initIOConfigPostSchedule(DeckConstPtr deck) {
        if (Section::hasSOLUTION(*deck)) {
            std::shared_ptr<const SOLUTIONSection> solutionSection = std::make_shared<const SOLUTIONSection>(*deck);
            m_ioConfig->handleSolutionSection(m_schedule->getTimeMap(), solutionSection);
        }
        m_ioConfig->initFirstOutput( *m_schedule );
    }


    void EclipseState::initTransMult() {
        EclipseGridConstPtr grid = getInputGrid();
        m_transMult = std::make_shared<TransMult>( grid->getNX() , grid->getNY() , grid->getNZ());

        const auto& p = m_eclipseProperties;
        if (m_eclipseProperties.hasDeckDoubleGridProperty("MULTX"))
            m_transMult->applyMULT(p.getDoubleGridProperty("MULTX"), FaceDir::XPlus);
        if (m_eclipseProperties.hasDeckDoubleGridProperty("MULTX-"))
            m_transMult->applyMULT(p.getDoubleGridProperty("MULTX-"), FaceDir::XMinus);

        if (m_eclipseProperties.hasDeckDoubleGridProperty("MULTY"))
            m_transMult->applyMULT(p.getDoubleGridProperty("MULTY"), FaceDir::YPlus);
        if (m_eclipseProperties.hasDeckDoubleGridProperty("MULTY-"))
            m_transMult->applyMULT(p.getDoubleGridProperty("MULTY-"), FaceDir::YMinus);

        if (m_eclipseProperties.hasDeckDoubleGridProperty("MULTZ"))
            m_transMult->applyMULT(p.getDoubleGridProperty("MULTZ"), FaceDir::ZPlus);
        if (m_eclipseProperties.hasDeckDoubleGridProperty("MULTZ-"))
            m_transMult->applyMULT(p.getDoubleGridProperty("MULTZ-"), FaceDir::ZMinus);
    }

    void EclipseState::initFaults(DeckConstPtr deck) {
        EclipseGridConstPtr grid = getInputGrid();
        std::shared_ptr<GRIDSection> gridSection = std::make_shared<GRIDSection>( *deck );

        m_faults = std::make_shared<FaultCollection>(gridSection , grid);
        setMULTFLT(gridSection);

        if (Section::hasEDIT(*deck)) {
            std::shared_ptr<EDITSection> editSection = std::make_shared<EDITSection>( *deck );
            setMULTFLT(editSection);
        }

        m_transMult->applyMULTFLT( m_faults );
    }



    void EclipseState::setMULTFLT(std::shared_ptr<const Section> section) const {
        for (size_t index=0; index < section->count("MULTFLT"); index++) {
            const auto& faultsKeyword = section->getKeyword("MULTFLT" , index);
            for (auto iter = faultsKeyword.begin(); iter != faultsKeyword.end(); ++iter) {

                const auto& faultRecord = *iter;
                const std::string& faultName = faultRecord.getItem(0).get< std::string >(0);
                double multFlt = faultRecord.getItem(1).get< double >(0);

                m_faults->setTransMult( faultName , multFlt );
            }
        }
    }



    void EclipseState::initMULTREGT(DeckConstPtr deck) {
        EclipseGridConstPtr grid = getInputGrid();

        std::vector< const DeckKeyword* > multregtKeywords;
        if (deck->hasKeyword("MULTREGT"))
            multregtKeywords = deck->getKeywordList("MULTREGT");

        std::shared_ptr<MULTREGTScanner> scanner =
            std::make_shared<MULTREGTScanner>(
                m_eclipseProperties,
                multregtKeywords ,
                m_eclipseProperties.getDefaultRegionKeyword());

        m_transMult->setMultregtScanner( scanner );
    }


    std::vector< int > EclipseState::getRegions( const std::string& kw ) const {
        if( !this->get3DProperties().hasDeckIntGridProperty( kw ) ) return {};

        const auto& property = this->get3DProperties().getIntGridProperty( kw );

        std::set< int > regions( property.getData().begin(),
                                 property.getData().end() );

        return { regions.begin(), regions.end() };
    }


    void EclipseState::complainAboutAmbiguousKeyword(DeckConstPtr deck, const std::string& keywordName) {
        m_messageContainer.error("The " + keywordName + " keyword must be unique in the deck. Ignoring all!");
        auto keywords = deck->getKeywordList(keywordName);
        for (size_t i = 0; i < keywords.size(); ++i) {
            std::string msg = "Ambiguous keyword "+keywordName+" defined here";
            m_messageContainer.error(keywords[i]->getFileName(), msg, keywords[i]->getLineNumber());
        }
    }


    void EclipseState::applyModifierDeck( std::shared_ptr<const Deck> deck) {
        using namespace ParserKeywords;
        for (const auto& keyword : *deck) {

            if (keyword.isKeyword<MULTFLT>()) {
                for (const auto& record : keyword) {
                    const std::string& faultName = record.getItem<MULTFLT::fault>().get< std::string >(0);
                    auto fault = m_faults->getFault( faultName );
                    double tmpMultFlt = record.getItem<MULTFLT::factor>().get< double >(0);
                    double oldMultFlt = fault->getTransMult( );
                    double newMultFlt = oldMultFlt * tmpMultFlt;

                    /*
                      This extremely contrived way of doing it is because of difference in
                      behavior and section awareness between the Fault object and the
                      Transmult object:

                      1. MULTFLT keywords found in the SCHEDULE section should apply the
                         transmissibility modifiers cumulatively - i.e. the current
                         transmissibility across the fault should be *multiplied* with the
                         newly entered MULTFLT value, and the resulting transmissibility
                         multplier for this fault should be the product of the newly
                         entered value and the current value.

                      2. The TransMult::applyMULTFLT() implementation will *multiply* the
                         transmissibility across a face with the value in the fault
                         object. Hence the current value has already been multiplied in;
                         we therefor first *set* the MULTFLT value to the new value, then
                         apply it to the TransMult object and then eventually update the
                         MULTFLT value in the fault instance.

                    */
                    fault->setTransMult( tmpMultFlt );
                    m_transMult->applyMULTFLT( fault );
                    fault->setTransMult( newMultFlt );
                }
            }
        }
    }
}<|MERGE_RESOLUTION|>--- conflicted
+++ resolved
@@ -78,16 +78,12 @@
         initTransMult();
         initFaults(deck);
         initMULTREGT(deck);
-<<<<<<< HEAD
-        m_nnc = std::make_shared<NNC>( deck, getEclipseGrid());
+        m_nnc = std::make_shared<NNC>( deck, getInputGrid());
 
         m_messageContainer.appendMessages(m_tables.getMessageContainer());
         m_messageContainer.appendMessages(m_schedule->getMessageContainer());
-        m_messageContainer.appendMessages(m_eclipseGrid->getMessageContainer());
+        m_messageContainer.appendMessages(m_inputGrid->getMessageContainer());
         m_messageContainer.appendMessages(m_eclipseProperties.getMessageContainer());
-=======
-        m_nnc = std::make_shared<NNC>( deck, getInputGrid());
->>>>>>> 1c4e4bd3
     }
 
     const UnitSystem& EclipseState::getDeckUnitSystem() const {
